#!/usr/bin/env python
"""
Driver file for TrioModel. This accepts an input text file where each parameter
is deliminated by a tab and each model object is on a new line. Leave an
optional field empty to use the default value. Parameters include:

#A #C # G #T child read counts (each count is deliminated by a tab)
#A #C # G #T mother read counts
#A #C # G #T father read counts
population mutation rate
germline mutation rate
somatic mutation rate
sequencing error rate
dirichlet multinomial dispersion (optional)
dirichlet multinomial bias (optional)

The output is formated with the read counts followed by the probability.
"""
import sys

from family.trio_model import TrioModel
from family import utilities as ut

# run python driver.py <parameters.txt>
handle = open(sys.argv[1])

for line in handle:
    values = line.strip('\n').split('\t')
    child_read_arr = values[:4]
    mom_read_arr = values[4:8]
    dad_read_arr = values[8:12]
    child_read = [int(count) for count in child_read_arr]
    mom_read = [int(count) for count in mom_read_arr]
    dad_read = [int(count) for count in dad_read_arr]
    reads = [child_read, mom_read, dad_read]
    rates_arr = values[12:16]
    rates = [float(rate) for rate in rates_arr]
<<<<<<< HEAD
    disp = float(values[16])
    bias = float(values[17])
    
=======
    disp = float(values[16]) if values[16] else 1000  # default dispersion value
    bias = float(values[17]) if values[17] else None

>>>>>>> 1f3cd382
    trio_model = TrioModel(
        reads=reads,
        pop_muta_rate=rates[0],
        germ_muta_rate=rates[1],
        soma_muta_rate=rates[2],
        seq_err_rate=rates[3],
        dm_disp=disp,
        dm_bias=bias
    )
    proba = trio_model.trio()
    print(reads, end='\t')
    print(proba)

handle.close()<|MERGE_RESOLUTION|>--- conflicted
+++ resolved
@@ -35,15 +35,10 @@
     reads = [child_read, mom_read, dad_read]
     rates_arr = values[12:16]
     rates = [float(rate) for rate in rates_arr]
-<<<<<<< HEAD
-    disp = float(values[16])
-    bias = float(values[17])
-    
-=======
+
     disp = float(values[16]) if values[16] else 1000  # default dispersion value
     bias = float(values[17]) if values[17] else None
 
->>>>>>> 1f3cd382
     trio_model = TrioModel(
         reads=reads,
         pop_muta_rate=rates[0],
